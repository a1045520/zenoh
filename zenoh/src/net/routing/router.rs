--- conflicted
+++ resolved
@@ -132,15 +132,10 @@
             .clone();
         log::debug!("New {}", newface);
 
-<<<<<<< HEAD
         if whatami == whatami::CLIENT {
-            pubsub_new_client_face(self, &mut newface);
-            queries_new_client_face(self, &mut newface);
-        }
-=======
-        pubsub_new_face(self, &mut newface).await;
-        queries_new_face(self, &mut newface).await;
->>>>>>> 4a287773
+            pubsub_new_face(self, &mut newface);
+            queries_new_face(self, &mut newface);
+        }
         Arc::downgrade(&newface)
     }
 
@@ -218,28 +213,19 @@
             let task = Some(async_std::task::spawn(async move {
                 async_std::task::sleep(std::time::Duration::from_millis(*TREES_COMPUTATION_DELAY))
                     .await;
-<<<<<<< HEAD
                 let mut tables = zwrite!(tables_ref);
-=======
-                let mut tables = zasyncwrite!(tables_ref);
 
                 log::trace!("Compute trees");
->>>>>>> 4a287773
                 let new_childs = match net_type {
                     whatami::ROUTER => tables.routers_net.as_mut().unwrap().compute_trees(),
                     _ => tables.peers_net.as_mut().unwrap().compute_trees(),
                 };
-<<<<<<< HEAD
+
+                log::trace!("Compute routes");
                 pubsub_tree_change(&mut tables, &new_childs, net_type);
                 queries_tree_change(&mut tables, &new_childs, net_type);
-=======
-
-                log::trace!("Compute routes");
-                pubsub_tree_change(&mut tables, &new_childs, net_type).await;
-                queries_tree_change(&mut tables, &new_childs, net_type).await;
 
                 log::trace!("Computations completed");
->>>>>>> 4a287773
                 match net_type {
                     whatami::ROUTER => tables.routers_trees_task = None,
                     _ => tables.peers_trees_task = None,
@@ -266,52 +252,28 @@
         }
     }
 
-<<<<<<< HEAD
-    pub fn init_link_state(&mut self, orchestrator: SessionOrchestrator, peers_autoconnect: bool) {
+    pub fn init_link_state(
+        &mut self,
+        orchestrator: SessionOrchestrator,
+        peers_autoconnect: bool,
+        routers_autoconnect_gossip: bool,
+    ) {
         let mut tables = zwrite!(self.tables);
         tables.peers_net = Some(Network::new(
             "[Peers network]".to_string(),
             tables.pid.clone(),
             orchestrator.clone(),
             peers_autoconnect,
+            routers_autoconnect_gossip,
         ));
         if orchestrator.whatami == whatami::ROUTER {
             tables.routers_net = Some(Network::new(
                 "[Routers network]".to_string(),
-=======
-    pub async fn init_link_state(
-        &mut self,
-        orchestrator: SessionOrchestrator,
-        peers_autoconnect: bool,
-        routers_autoconnect_gossip: bool,
-    ) {
-        let mut tables = zasyncwrite!(self.tables);
-        tables.peers_net = Some(
-            Network::new(
-                "[Peers network]".to_string(),
->>>>>>> 4a287773
                 tables.pid.clone(),
                 orchestrator,
                 peers_autoconnect,
-<<<<<<< HEAD
+                routers_autoconnect_gossip,
             ));
-=======
-                routers_autoconnect_gossip,
-            )
-            .await,
-        );
-        if orchestrator.whatami == whatami::ROUTER {
-            tables.routers_net = Some(
-                Network::new(
-                    "[Routers network]".to_string(),
-                    tables.pid.clone(),
-                    orchestrator.clone(),
-                    peers_autoconnect,
-                    routers_autoconnect_gossip,
-                )
-                .await,
-            );
->>>>>>> 4a287773
             tables.shared_nodes = shared_nodes(
                 tables.routers_net.as_ref().unwrap(),
                 tables.peers_net.as_ref().unwrap(),
@@ -405,12 +367,8 @@
         }
     }
 
-<<<<<<< HEAD
     pub(crate) fn handle_message(&self, msg: ZenohMessage) -> ZResult<()> {
-=======
-    pub(crate) async fn handle_message(&self, msg: ZenohMessage) -> ZResult<()> {
         log::trace!("Recv {:?}", msg);
->>>>>>> 4a287773
         match msg.body {
             ZenohBody::LinkStateList(list) => {
                 let pid = self.session.get_pid().unwrap();
