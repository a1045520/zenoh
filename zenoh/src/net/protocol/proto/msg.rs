--- conflicted
+++ resolved
@@ -909,16 +909,11 @@
     #[inline(always)]
     fn header(&self) -> u8 {
         let mut header = zmsg::declaration::id::FORGET_QUERYABLE;
-<<<<<<< HEAD
         if self.kind != queryable::EVAL {
             header |= zmsg::flag::Q
         }
-        if self.key.is_numerical() {
+        if self.key.is_string() {
             header |= zmsg::flag::K
-=======
-        if self.key.is_string() {
-            header |= zmsg::flag::K;
->>>>>>> 8ae5936b
         }
         header
     }
@@ -1338,7 +1333,6 @@
     }
 }
 
-<<<<<<< HEAD
 /// A zenoh Hello message.
 // # Hello message
 //
@@ -1352,7 +1346,7 @@
 // The HELLO message is sent in any of the following three cases:
 //     1) in response to a SCOUT message;
 //     2) to (periodically) advertise (e.g., on multicast) the Peer and the locators it is reachable at;
-//     3) in a already established session to update the corresponding peer on the new capabilities
+//     3) in a already established transport to update the corresponding peer on the new capabilities
 //        (i.e., whatmai) and/or new set of locators (i.e., added or deleted).
 // Locators are expressed as:
 // <code>
@@ -1369,43 +1363,9 @@
 // +---------------+
 // ~    whatami    ~ if W==1 -- Otherwise it is from a Broker
 // +---------------+
-// ~    Locators   ~ if L==1 -- Otherwise src-address is the locator
+// ~   [Locators]  ~ if L==1 -- Otherwise src-address is the locator
 // +---------------+
 // ```
-=======
-/// # Hello message
-///
-/// ```text
-/// NOTE: 16 bits (2 bytes) may be prepended to the serialized message indicating the total length
-///       in bytes of the message, resulting in the maximum length of a message being 65_535 bytes.
-///       This is necessary in those stream-oriented transports (e.g., TCP) that do not preserve
-///       the boundary of the serialized messages. The length is encoded as little-endian.
-///       In any case, the length of a message must not exceed 65_535 bytes.
-///
-/// The HELLO message is sent in any of the following three cases:
-///     1) in response to a SCOUT message;
-///     2) to (periodically) advertise (e.g., on multicast) the Peer and the locators it is reachable at;
-///     3) in a already established transport to update the corresponding peer on the new capabilities
-///        (i.e., whatmai) and/or new set of locators (i.e., added or deleted).
-/// Locators are expressed as:
-/// <code>
-///  udp/192.168.0.2:1234
-///  tcp/192.168.0.2:1234
-///  udp/239.255.255.123:5555
-/// <code>
-///
-///  7 6 5 4 3 2 1 0
-/// +-+-+-+-+-+-+-+-+
-/// |L|W|I|  HELLO  |
-/// +-+-+-+-+-------+
-/// ~    peer-id    ~ if I==1
-/// +---------------+
-/// ~    whatami    ~ if W==1 -- Otherwise it is from a Broker
-/// +---------------+
-/// ~   [Locators]  ~ if L==1 -- Otherwise src-address is the locator
-/// +---------------+
-/// ```
->>>>>>> 8ae5936b
 #[derive(Debug, Clone, PartialEq)]
 pub struct Hello {
     pub pid: Option<PeerId>,
