--- conflicted
+++ resolved
@@ -342,14 +342,9 @@
         if let Some(kind) = info.kind {
             zcheck!(self.write_zint(kind));
         }
-<<<<<<< HEAD
-        if let Some(enc) = &info.encoding {
+        if let Some(enc) = info.encoding.as_ref() {
             zcheck!(self.write_zint(enc.prefix));
             zcheck!(self.write_string(enc.suffix.as_ref()));
-=======
-        if let Some(enc) = info.encoding {
-            zcheck!(self.write_zint(enc));
->>>>>>> 8ae5936b
         }
         if let Some(ts) = info.timestamp.as_ref() {
             zcheck!(self.write_timestamp(ts));
