//
// Copyright (c) 2017, 2020 ADLINK Technology Inc.
//
// This program and the accompanying materials are made available under the
// terms of the Eclipse Public License 2.0 which is available at
// http://www.eclipse.org/legal/epl-2.0, or the Apache License, Version 2.0
// which is available at https://www.apache.org/licenses/LICENSE-2.0.
//
// SPDX-License-Identifier: EPL-2.0 OR Apache-2.0
//
// Contributors:
//   ADLINK zenoh team, <zenoh@adlink-labs.tech>
//
use std::convert::TryFrom;

use super::decl::*;
use super::msg::*;

use crate::core::*;
use crate::io::WBuf;
use crate::link::Locator;

use zenoh_util::to_zint;

macro_rules! check {
    ($op:expr) => {
        if !$op {
            return false;
        }
    };
}

impl WBuf {
    pub fn write_frame_header(
        &mut self,
        ch: Channel,
        sn: ZInt,
        is_fragment: Option<bool>,
        attachment: Option<Attachment>,
    ) -> bool {
        if let Some(attachment) = attachment {
            check!(self.write_deco_attachment(&attachment, true));
        }

        let header = SessionMessage::make_frame_header(ch, is_fragment);

        self.write(header) && self.write_zint(sn)
    }

    pub fn write_session_message(&mut self, msg: &SessionMessage) -> bool {
        if let Some(attachment) = msg.get_attachment() {
            check!(self.write_deco_attachment(attachment, true));
        };

        check!(self.write(msg.header));
        match msg.get_body() {
            SessionBody::Frame(Frame { sn, payload, .. }) => {
                check!(self.write_zint(*sn));
                match payload {
                    FramePayload::Fragment { buffer, .. } => {
                        check!(self.write_rbuf_slices(&buffer));
                    }
                    FramePayload::Messages { messages } => {
                        for m in messages {
                            check!(self.write_zenoh_message(m));
                        }
                    }
                }
            }

            SessionBody::Scout(Scout { what, .. }) => {
                if let Some(w) = *what {
                    check!(self.write_zint(w));
                }
            }

            SessionBody::Hello(Hello {
                pid,
                whatami,
                locators,
            }) => {
                if let Some(pid) = pid {
                    check!(self.write_peerid(pid));
                }
                if let Some(w) = *whatami {
                    if w != whatami::ROUTER {
                        check!(self.write_zint(w));
                    }
                }
                if let Some(locs) = locators {
                    check!(self.write_locators(locs.as_ref()));
                }
            }

            SessionBody::Open(Open {
                version,
                whatami,
                pid,
                lease,
                initial_sn,
                sn_resolution,
                locators,
            }) => {
                check!(self.write(*version));
                check!(self.write_zint(*whatami));
                check!(self.write_peerid(pid));
                check!(self.write_zint(*lease));
                check!(self.write_zint(*initial_sn));
                // Compute the options byte flags
                let mut options: u8 = 0;
                if sn_resolution.is_some() {
                    options |= smsg::flag::S;
                }
                if locators.is_some() {
                    options |= smsg::flag::L;
                }
                if options != 0 {
                    check!(self.write(options));
                    if let Some(snr) = *sn_resolution {
                        check!(self.write_zint(snr));
                    }
                    if let Some(locs) = locators {
                        check!(self.write_locators(locs.as_ref()));
                    }
                }
            }

            SessionBody::Accept(Accept {
                whatami,
                opid,
                apid,
                initial_sn,
                sn_resolution,
                lease,
                locators,
            }) => {
                check!(self.write_zint(*whatami));
                check!(self.write_peerid(opid));
                check!(self.write_peerid(apid));
                check!(self.write_zint(*initial_sn));
                // Compute the options byte flags
                let mut options: u8 = 0;
                if sn_resolution.is_some() {
                    options |= smsg::flag::S;
                }
                if lease.is_some() {
                    options |= smsg::flag::D;
                }
                if locators.is_some() {
                    options |= smsg::flag::L;
                }
                if options != 0 {
                    check!(self.write(options));
                    if let Some(snr) = *sn_resolution {
                        check!(self.write_zint(snr));
                    }
                    if let Some(l) = *lease {
                        check!(self.write_zint(l));
                    }
                    if let Some(locs) = locators {
                        check!(self.write_locators(locs.as_ref()));
                    }
                }
            }

            SessionBody::Close(Close { pid, reason, .. }) => {
                if let Some(p) = pid {
                    check!(self.write_peerid(p));
                }
                check!(self.write(*reason));
            }

            SessionBody::Sync(Sync { sn, count, .. }) => {
                check!(self.write_zint(*sn));
                if let Some(c) = *count {
                    check!(self.write_zint(c));
                }
            }

            SessionBody::AckNack(AckNack { sn, mask }) => {
                check!(self.write_zint(*sn));
                if let Some(m) = *mask {
                    check!(self.write_zint(m));
                }
            }

            SessionBody::KeepAlive(KeepAlive { pid }) => {
                if let Some(p) = pid {
                    check!(self.write_peerid(p));
                }
            }

            SessionBody::Ping(Ping { hash }) | SessionBody::Pong(Pong { hash }) => {
                check!(self.write_zint(*hash));
            }
        }

        true
    }

    pub fn write_zenoh_message(&mut self, msg: &ZenohMessage) -> bool {
        if let Some(attachment) = &msg.attachment {
            check!(self.write_deco_attachment(attachment, false));
        }
        if let Some(reply_context) = &msg.reply_context {
            check!(self.write_deco_reply_context(reply_context));
        }
        if let Some(data_info) = &msg.data_info {
            check!(self.write_deco_data_info(data_info));
        }

        check!(self.write(msg.header));
        match &msg.body {
            ZenohBody::Declare(Declare { declarations }) => {
                check!(self.write_declarations(&declarations));
            }

            ZenohBody::Data(Data { key, payload }) => {
                check!(self.write_reskey(&key));
                check!(self.write_rbuf(&payload));
            }

            ZenohBody::Unit(Unit {}) => {}

            ZenohBody::Pull(Pull {
                key,
                pull_id,
                max_samples,
                ..
            }) => {
                check!(self.write_reskey(&key));
                check!(self.write_zint(*pull_id));
                if let Some(n) = max_samples {
                    check!(self.write_zint(*n));
                }
            }

            ZenohBody::Query(Query {
                key,
                predicate,
                qid,
                target,
                consolidation,
            }) => {
                check!(self.write_reskey(&key));
                check!(self.write_string(predicate));
                check!(self.write_zint(*qid));
                if let Some(t) = target {
                    check!(self.write_query_target(t));
                }
                check!(self.write_consolidation(consolidation));
            }
        }

        true
    }

    fn write_deco_attachment(&mut self, attachment: &Attachment, session: bool) -> bool {
        if session {
            check!(self.write(attachment.encoding | smsg::id::ATTACHMENT));
        } else {
            check!(self.write(attachment.encoding | zmsg::id::ATTACHMENT));
        }
        self.write_rbuf(&attachment.buffer)
    }

    fn write_deco_reply_context(&mut self, reply_context: &ReplyContext) -> bool {
        let fflag = if reply_context.is_final {
            zmsg::flag::F
        } else {
            0
        };
        check!(self.write(zmsg::id::REPLY_CONTEXT | fflag));
        check!(self.write_zint(reply_context.qid));
        check!(self.write_zint(reply_context.source_kind));
        if let Some(pid) = &reply_context.replier_id {
            check!(self.write_bytes_array(&pid.as_slice()));
        }

        true
    }

    pub fn write_deco_data_info(&mut self, info: &DataInfo) -> bool {
        let header = zmsg::id::DATA_INFO;
        check!(self.write(header));

        let mut options = 0u8;
        if info.source_id.is_some() {
            options |= zmsg::info_flag::SRCID
        }
        if info.source_sn.is_some() {
            options |= zmsg::info_flag::SRCSN
        }
<<<<<<< HEAD
        if info.first_broker_id.is_some() {
            options |= zmsg::info_flag::BKRID
        }
        if info.first_broker_sn.is_some() {
            options |= zmsg::info_flag::BKRSN
=======
        if info.first_router_id.is_some() {
            header |= zmsg::info_flag::BKRID
        }
        if info.first_router_sn.is_some() {
            header |= zmsg::info_flag::BKRSN
>>>>>>> c75bc88c
        }
        if info.timestamp.is_some() {
            options |= zmsg::info_flag::TS
        }
        if info.kind.is_some() {
            options |= zmsg::info_flag::KIND
        }
        if info.encoding.is_some() {
            options |= zmsg::info_flag::ENC
        }
        check!(self.write(options));

        if let Some(pid) = &info.source_id {
            check!(self.write_peerid(pid));
        }
        if let Some(sn) = &info.source_sn {
            check!(self.write_zint(*sn));
        }
        if let Some(pid) = &info.first_router_id {
            check!(self.write_peerid(pid));
        }
        if let Some(sn) = &info.first_router_sn {
            check!(self.write_zint(*sn));
        }
        if let Some(ts) = &info.timestamp {
            check!(self.write_timestamp(&ts));
        }
        if let Some(kind) = &info.kind {
            check!(self.write_zint(*kind));
        }
        if let Some(enc) = &info.encoding {
            check!(self.write_zint(*enc));
        }

        true
    }

    pub fn write_properties(&mut self, props: &[Property]) {
        self.write_zint(to_zint!(props.len()));
        for p in props {
            self.write_property(p);
        }
    }

    fn write_property(&mut self, p: &Property) -> bool {
        self.write_zint(p.key) && self.write_bytes_array(&p.value)
    }

    fn write_locators(&mut self, locators: &[Locator]) -> bool {
        check!(self.write_zint(to_zint!(locators.len())));
        for l in locators {
            check!(self.write_string(&l.to_string()));
        }

        true
    }

    fn write_declarations(&mut self, declarations: &[Declaration]) -> bool {
        check!(self.write_zint(to_zint!(declarations.len())));
        for l in declarations {
            check!(self.write_declaration(l));
        }
        true
    }

    fn write_declaration(&mut self, declaration: &Declaration) -> bool {
        use super::decl::{id::*, Declaration::*};

        macro_rules! write_key_decl {
            ($buf:ident, $flag:ident, $key:ident) => {{
                $buf.write(
                    $flag
                        | (if $key.is_numerical() {
                            zmsg::flag::K
                        } else {
                            0
                        }),
                ) && $buf.write_reskey($key)
            }};
        }

        match declaration {
            Resource { rid, key } => {
                let kflag = if key.is_numerical() { zmsg::flag::K } else { 0 };
                self.write(RESOURCE | kflag) && self.write_zint(*rid) && self.write_reskey(key)
            }

            ForgetResource { rid } => self.write(FORGET_RESOURCE) && self.write_zint(*rid),

            Subscriber { key, info } => {
                let kflag = if key.is_numerical() { zmsg::flag::K } else { 0 };
                let sflag = if info.mode == SubMode::Push && info.period.is_none() {
                    0
                } else {
                    zmsg::flag::S
                };
                let rflag = if info.reliability == Reliability::Reliable {
                    zmsg::flag::R
                } else {
                    0
                };
                self.write(SUBSCRIBER | rflag | sflag | kflag)
                    && self.write_reskey(key)
                    && (sflag == 0 || self.write_submode(&info.mode, &info.period))
            }

            ForgetSubscriber { key } => write_key_decl!(self, FORGET_SUBSCRIBER, key),
            Publisher { key } => write_key_decl!(self, PUBLISHER, key),
            ForgetPublisher { key } => write_key_decl!(self, FORGET_PUBLISHER, key),
            Queryable { key } => write_key_decl!(self, QUERYABLE, key),
            ForgetQueryable { key } => write_key_decl!(self, FORGET_QUERYABLE, key),
        }
    }

    fn write_submode(&mut self, mode: &SubMode, period: &Option<Period>) -> bool {
        let period_mask: u8 = if period.is_some() { id::PERIOD } else { 0x00 };
        check!(match mode {
            SubMode::Push => self.write(id::MODE_PUSH | period_mask),
            SubMode::Pull => self.write(id::MODE_PULL | period_mask),
        });
        if let Some(p) = period {
            self.write_zint(p.origin) && self.write_zint(p.period) && self.write_zint(p.duration)
        } else {
            true
        }
    }

    fn write_reskey(&mut self, key: &ResKey) -> bool {
        match key {
            ResKey::RId(rid) => self.write_zint(*rid),
            ResKey::RName(name) => self.write_zint(NO_RESOURCE_ID) && self.write_string(name),
            ResKey::RIdWithSuffix(rid, suffix) => {
                self.write_zint(*rid) && self.write_string(suffix)
            }
        }
    }

    fn write_query_target(&mut self, target: &QueryTarget) -> bool {
        self.write_zint(target.kind) && self.write_target(&target.target)
    }

    fn write_target(&mut self, target: &Target) -> bool {
        match target {
            Target::BestMatching => self.write_zint(0 as ZInt),
            Target::Complete { n } => self.write_zint(1 as ZInt) && self.write_zint(*n),
            Target::All => self.write_zint(2 as ZInt),
            Target::None => self.write_zint(3 as ZInt),
        }
    }

    fn write_consolidation(&mut self, consolidation: &QueryConsolidation) -> bool {
        match consolidation {
            QueryConsolidation::None => self.write_zint(0),
            QueryConsolidation::LastHop => self.write_zint(1),
            QueryConsolidation::Incremental => self.write_zint(2),
        }
    }

    fn write_peerid(&mut self, pid: &PeerId) -> bool {
        self.write_bytes_array(pid.as_slice())
    }

    fn write_timestamp(&mut self, tstamp: &Timestamp) -> bool {
        self.write_u64_as_zint(tstamp.get_time().as_u64())
            && self.write_bytes_array(tstamp.get_id().as_slice())
    }
}<|MERGE_RESOLUTION|>--- conflicted
+++ resolved
@@ -274,7 +274,7 @@
         check!(self.write_zint(reply_context.qid));
         check!(self.write_zint(reply_context.source_kind));
         if let Some(pid) = &reply_context.replier_id {
-            check!(self.write_bytes_array(&pid.as_slice()));
+            check!(self.write_peerid(pid));
         }
 
         true
@@ -291,19 +291,11 @@
         if info.source_sn.is_some() {
             options |= zmsg::info_flag::SRCSN
         }
-<<<<<<< HEAD
-        if info.first_broker_id.is_some() {
-            options |= zmsg::info_flag::BKRID
-        }
-        if info.first_broker_sn.is_some() {
-            options |= zmsg::info_flag::BKRSN
-=======
         if info.first_router_id.is_some() {
-            header |= zmsg::info_flag::BKRID
+            options |= zmsg::info_flag::RTRID
         }
         if info.first_router_sn.is_some() {
-            header |= zmsg::info_flag::BKRSN
->>>>>>> c75bc88c
+            options |= zmsg::info_flag::RTRSN
         }
         if info.timestamp.is_some() {
             options |= zmsg::info_flag::TS
