#
# Copyright (c) 2017, 2020 ADLINK Technology Inc.
#
# This program and the accompanying materials are made available under the
# terms of the Eclipse Public License 2.0 which is available at
# http://www.eclipse.org/legal/epl-2.0, or the Apache License, Version 2.0
# which is available at https://www.apache.org/licenses/LICENSE-2.0.
#
# SPDX-License-Identifier: EPL-2.0 OR Apache-2.0
#
# Contributors:
#   ADLINK zenoh team, <zenoh@adlink-labs.tech>
#
[package]
name = "zenoh-protocol"
version = "0.5.0-beta.5"
repository = "https://github.com/eclipse-zenoh/zenoh"
homepage = "http://zenoh.io"
authors = ["kydos <angelo@icorsaro.net>",
           "Julien Enoch <julien@enoch.fr>",
           "Olivier Hécart <olivier.hecart@adlinktech.com>",
		   "Luca Cominardi <luca.cominardi@adlinktech.com>"]
edition = "2018"
license = " EPL-2.0 OR Apache-2.0"
categories = ["network-programming"]
description = "Zenoh: Zero Overhead Pub/sub, Store/Query and Compute."

# See more keys and their definitions at https://doc.rust-lang.org/cargo/reference/manifest.html

[badges]
maintenance = { status = "actively-developed" }


[features]
tcp = []
udp = []
zero-copy = []
default = ["tcp", "udp", "zero-copy"]

[dependencies]
async-trait = "0.1.38"
env_logger = "0.7.1"
hex = "0.4.2"
lazy_static = "1.4.0"
log = "0.4.11"
rand = "0.7.3"
http-types = "2.4.0"
uuid = { version = "0.8.1", features = ["v4"] }
uhlc = "0.2"
<<<<<<< HEAD
shared_memory = {git = "https://github.com/elast0ny/shared_memory-rs.git" }
serde = "1.0.117"
bincode = "1.3.1"
zenoh-util =  { version = "0.5.0-beta.4", path = "../zenoh-util" }
=======
zenoh-util =  { version = "0.5.0-beta.5", path = "../zenoh-util" }
>>>>>>> f91a04cc

[dependencies.async-std]
version = "=1.6.5"
features = ["unstable"]

[dev-dependencies]
criterion = "0.3.3"

[[bench]]
name = "codec_bench"
harness = false

[[bench]]
name = "rwbuf_bench"
harness = false

[[bench]]
name = "rname_bench"
harness = false

[[bench]]
name = "data_creation"
harness = false<|MERGE_RESOLUTION|>--- conflicted
+++ resolved
@@ -47,14 +47,10 @@
 http-types = "2.4.0"
 uuid = { version = "0.8.1", features = ["v4"] }
 uhlc = "0.2"
-<<<<<<< HEAD
 shared_memory = {git = "https://github.com/elast0ny/shared_memory-rs.git" }
 serde = "1.0.117"
 bincode = "1.3.1"
-zenoh-util =  { version = "0.5.0-beta.4", path = "../zenoh-util" }
-=======
 zenoh-util =  { version = "0.5.0-beta.5", path = "../zenoh-util" }
->>>>>>> f91a04cc
 
 [dependencies.async-std]
 version = "=1.6.5"
